<<<<<<< HEAD
Chiller Controller
This is the control logic for a homebuilt water chiller system. It manages temperature monitoring, relay control, and MQTT messaging to interact with remote devices such as air handling units (AHUs).

Features
DS18B20-based temperature sensing
Setpoint configuration and override logic
MQTT-based communication for control and monitoring
Integration-ready with a web dashboard
Usage
Run main.py to start the chiller controller:

=======
# Chiller Controller

This is the control logic for a homebuilt water chiller system. It manages temperature monitoring, relay control, and MQTT messaging to interact with remote devices such as air handling units (AHUs).

## Features

- DS18B20-based temperature sensing
- Setpoint configuration and override logic
- MQTT-based communication for control and monitoring
- Integration-ready with a web dashboard

## Usage

Run `main.py` to start the chiller controller:
```bash
>>>>>>> 3af2407b
python main.py<|MERGE_RESOLUTION|>--- conflicted
+++ resolved
@@ -1,16 +1,3 @@
-<<<<<<< HEAD
-Chiller Controller
-This is the control logic for a homebuilt water chiller system. It manages temperature monitoring, relay control, and MQTT messaging to interact with remote devices such as air handling units (AHUs).
-
-Features
-DS18B20-based temperature sensing
-Setpoint configuration and override logic
-MQTT-based communication for control and monitoring
-Integration-ready with a web dashboard
-Usage
-Run main.py to start the chiller controller:
-
-=======
 # Chiller Controller
 
 This is the control logic for a homebuilt water chiller system. It manages temperature monitoring, relay control, and MQTT messaging to interact with remote devices such as air handling units (AHUs).
@@ -26,5 +13,4 @@
 
 Run `main.py` to start the chiller controller:
 ```bash
->>>>>>> 3af2407b
 python main.py